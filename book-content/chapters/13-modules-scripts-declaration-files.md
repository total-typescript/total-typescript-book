--- conflicted
+++ resolved
@@ -388,11 +388,7 @@
 Once the `duration-utils.d.ts` file is created, the module can be imported and used as usual:
 
 ```typescript
-<<<<<<< HEAD
 import { formatDuration } from "duration-utils";
-=======
-import { formatDuration, parseTrackData } from "duration-utils";
->>>>>>> f0726bf9
 
 const formattedTime = formatDuration(309);
 ```
